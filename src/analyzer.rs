use crate::data::{
    CENTERING_TO_PRIM_TRANS, LATTICE_CHAR_TO_BRAVAIS, LATTICE_CHAR_TO_CONV_TRANS, ZERO_TOL,
};
use crate::reduce::Reducer;
use crate::structure::Structure;
use crate::utils::calculate_dot_uncertainty;
use nalgebra::{Matrix3, Matrix4, Vector3};

#[derive(Debug, Clone)]
pub struct SymmetryAnalyzer {
    pub dtol: f32,
    pub atol: f32,
}

impl SymmetryAnalyzer {
    /// Obtains the crystallographic primitive crystal structure
    pub fn get_standard_primitive_structure(&self, structure: &Structure) -> Structure {
        let reducer = Reducer {
            dtol: self.dtol,
            atol: self.atol,
        };

        let prim_structure = reducer.find_primitive_cell(structure);
<<<<<<< HEAD
        let mut reduced_structure = reducer.niggli_reduce(&prim_structure, &1e-5);
=======
        let del_prim_structure = reducer.delaunay_reduce(&prim_structure, false);
>>>>>>> fb133d5d

        let lattice_character = self.get_lattice_character(&reduced_structure);

        let trans_mat = LATTICE_CHAR_TO_CONV_TRANS.get(&lattice_character);

        match trans_mat {
            Some(mat) => {
                let float_mat = Matrix3::from_iterator(mat.iter().map(|&x| x as f32));
                reduced_structure.apply_transformation(&float_mat.transpose(), &self.dtol);
            }
            None => panic!("Could not find the appropriate conventional transformation matrix!"),
        }

        let bravais_symbol = LATTICE_CHAR_TO_BRAVAIS.get(&lattice_character);
        match bravais_symbol {
            Some(symbol) => {
                let prim_trans_mat = CENTERING_TO_PRIM_TRANS.get(&symbol.centering());
                match prim_trans_mat {
                    Some(mat) => {
                        let float_mat: Matrix4<f32> =
                            Matrix4::from_iterator(mat.iter().map(|&x| x as f32));

                        let prim_trans_mat: Matrix3<f32> =
                            Matrix3::from(float_mat.fixed_slice::<3, 3>(0, 0)) / float_mat.m44;
                        reduced_structure.apply_transformation(&prim_trans_mat, &self.dtol);
                    }
                    None => {
                        panic!("Could not find the appropriate primitive transformation matrix!")
                    }
                }
            }
            None => panic!("Could not find the appropriate lattice character or bravais symbol!"),
        }

        return reduced_structure;
    }

    /// Obtains the crystallographic standard conventional structure
    /// TODO: Deal with I-centered monoclinc
    pub fn get_standard_conventional_structure(&self, structure: &Structure) -> Structure {
        let reducer = Reducer {
            dtol: self.dtol,
            atol: self.atol,
        };

        let prim_structure = reducer.find_primitive_cell(structure);
        let mut reduced_structure = reducer.niggli_reduce(&prim_structure, &1e-5);

        let lattice_character = self.get_lattice_character(&reduced_structure);
        let trans_mat = LATTICE_CHAR_TO_CONV_TRANS.get(&lattice_character);

        match trans_mat {
            Some(mat) => {
                let float_mat = Matrix3::from_iterator(mat.iter().map(|&x| x as f32));
                reduced_structure.apply_transformation(&float_mat.transpose(), &self.dtol);
            }
            None => panic!("Could not find the appropriate conventional transformation matrix!"),
        }

        return reduced_structure;
    }

    /// Classify the reduced structure accoring to one of the 44 lattice characters.
    fn get_lattice_character(&self, reduced_structure: &Structure) -> u8 {
        let a_vec = Vector3::from(reduced_structure.lattice.column(0));
        let b_vec = Vector3::from(reduced_structure.lattice.column(1));
        let c_vec = Vector3::from(reduced_structure.lattice.column(2));

<<<<<<< HEAD
        let a = a_vec.magnitude_squared();
        let da = 2.0_f32.sqrt() * a_vec.magnitude() * self.dtol;
=======
        let prim_structure = reducer.find_primitive_cell(structure);
        let del_prim_structure = reducer.delaunay_reduce(&prim_structure, false);
        let mut conv_structure = self.get_standard_conventional_structure(&del_prim_structure);
>>>>>>> fb133d5d

        let b = b_vec.magnitude_squared();
        let db = 2.0_f32.sqrt() * b_vec.magnitude() * self.dtol;

        let c = c_vec.magnitude_squared();
        let dc = 2.0_f32.sqrt() * c_vec.magnitude() * self.dtol;

        let d = b_vec.dot(&c_vec);
        let dd = calculate_dot_uncertainty(&b_vec, &c_vec, &self.dtol, &self.dtol, &self.atol);

        let e = a_vec.dot(&c_vec);
        let de = calculate_dot_uncertainty(&a_vec, &c_vec, &self.dtol, &self.dtol, &self.atol);

        let f = a_vec.dot(&b_vec);
        let df = calculate_dot_uncertainty(&a_vec, &b_vec, &self.dtol, &self.dtol, &self.atol);

        let type_i = if (d * e * f) > ZERO_TOL { true } else { false };

        let def = Vector3::new(d, e, f);
        let d_def = Vector3::new(dd, de, df);

        let mut char_num = 0;

        let vecs: Vec<(Vector3<f32>, Vector3<f32>, u8)>;

        if (a - b).abs() < (da + db) && (a - c).abs() < (da + dc) {
            vecs = Self::get_first_set(type_i, a, da, b, db, d, dd, e, de, f, df);
        } else if (a - b).abs() < (da + db) {
            vecs = Self::get_second_set(type_i, a, da, b, db, d, dd, e, de, f, df);
        } else if (b - c).abs() < (db + dc) {
            vecs = Self::get_third_set(type_i, a, da, b, db, d, dd, e, de, f, df);
        } else {
            vecs = Self::get_fourth_set(type_i, a, da, b, db, d, dd, e, de, f, df);
        }

        for (vec, d_vec, num) in vecs {
            if vec
                .iter()
                .enumerate()
                .all(|(i, val)| (val - def[i]).abs() < (d_def[i] + d_vec[i]))
            {
                char_num = num;
                break;
            }
        }

        if char_num == 14 && Self::extra_eval_a(a, da, b, db, d, dd, e, de, f, df) {
            char_num += 2;
        } else if char_num == 44 && Self::extra_eval_b(a, da, b, db, d, dd, e, de, f, df) {
            char_num -= 1;
        }

        return if char_num != 0 {
            char_num
        } else {
            panic!("Cannot find lattice character of input structure!")
        };
    }

    fn extra_eval_a(
        a: f32,
        da: f32,
        b: f32,
        db: f32,
        d: f32,
        dd: f32,
        e: f32,
        de: f32,
        f: f32,
        df: f32,
    ) -> bool {
        return (((d + e + f).abs() * 2.0) - (a + b)).abs() < (((dd + de + df) * 2.0) + da + db);
    }

    fn extra_eval_b(
        a: f32,
        da: f32,
        b: f32,
        db: f32,
        d: f32,
        dd: f32,
        e: f32,
        de: f32,
        f: f32,
        df: f32,
    ) -> bool {
        let c1 = (((d + e + f).abs() * 2.0) - (a + b)).abs() < (((dd + de + df) * 2.0) + da + db);
        let c2 = ((2.0 * d + f).abs() - b).abs() < (2.0 * dd + df + db);
        return c1 && c2;
    }

    /// Generate first set of lattice character DEF-vectors corresponding to A=B=C
    fn get_first_set(
        type_i: bool,
        a: f32,
        da: f32,
        b: f32,
        db: f32,
        d: f32,
        dd: f32,
        e: f32,
        de: f32,
        f: f32,
        df: f32,
    ) -> Vec<(Vector3<f32>, Vector3<f32>, u8)> {
        let mut vecs = Vec::new();
        if type_i {
            vecs.push((
                Vector3::new(a, a, a) / 2.0,
                Vector3::new(da, da, da) / 2.0,
                1,
            ));
            vecs.push((Vector3::new(d, d, d), Vector3::new(dd, dd, dd), 2));
        } else {
            vecs.push((Vector3::new(0.0, 0.0, 0.0), Vector3::new(0.0, 0.0, 0.0), 3));
            vecs.push((
                Vector3::new(a, a, a) / (-3.0),
                Vector3::new(da, da, da) / 3.0,
                5,
            ));
            vecs.push((Vector3::new(d, d, d), Vector3::new(dd, dd, dd), 4));
            if Self::extra_eval_a(a, da, b, db, d, dd, e, de, f, df) {
                vecs.push((Vector3::new(d, d, f), Vector3::new(dd, dd, df), 6));
                vecs.push((Vector3::new(d, e, e), Vector3::new(dd, de, de), 7));
                vecs.push((Vector3::new(d, e, f), Vector3::new(dd, de, df), 8));
            }
        }

        return vecs;
    }

    /// Generate second set of lattice character DEF-vectors corresponding to A=B and no conditions on C
    fn get_second_set(
        type_i: bool,
        a: f32,
        da: f32,
        b: f32,
        db: f32,
        d: f32,
        dd: f32,
        e: f32,
        de: f32,
        f: f32,
        df: f32,
    ) -> Vec<(Vector3<f32>, Vector3<f32>, u8)> {
        let mut vecs = Vec::new();
        if type_i {
            vecs.push((
                Vector3::new(a, a, a) / 2.0,
                Vector3::new(da, da, da) / 2.0,
                9,
            ));
            vecs.push((Vector3::new(d, d, f), Vector3::new(dd, dd, df), 10));
        } else {
            vecs.push((Vector3::new(0.0, 0.0, 0.0), Vector3::new(0.0, 0.0, 0.0), 11));
            vecs.push((
                Vector3::new(0.0, 0.0, a) / -2.0,
                Vector3::new(0.0, 0.0, da) / 2.0,
                12,
            ));
            vecs.push((Vector3::new(0.0, 0.0, f), Vector3::new(0.0, 0.0, df), 13));
            vecs.push((
                Vector3::new(a, a, 0.0) / -2.0,
                Vector3::new(da, da, 0.0) / 2.0,
                15,
            ));
            vecs.push((Vector3::new(d, d, f), Vector3::new(dd, dd, df), 14));
            if (((d + e + f).abs() * 2.0) - (a + b)).abs() < (((dd + de + df) * 2.0) + da + db) {
                vecs.push((Vector3::new(d, e, f), Vector3::new(dd, de, df), 17));
            }
        }

        return vecs;
    }

    /// Generate third set of lattice character DEF-vectors corresponding to B=C and no conditions on A
    fn get_third_set(
        type_i: bool,
        a: f32,
        da: f32,
        b: f32,
        db: f32,
        d: f32,
        dd: f32,
        e: f32,
        de: f32,
        f: f32,
        df: f32,
    ) -> Vec<(Vector3<f32>, Vector3<f32>, u8)> {
        let mut vecs = Vec::new();
        if type_i {
            vecs.push((
                Vector3::new(a / 4.0, a / 2.0, a / 2.0),
                Vector3::new(da / 4.0, da / 2.0, da / 2.0),
                18,
            ));
            vecs.push((
                Vector3::new(d, a / 2.0, a / 2.0),
                Vector3::new(dd, da / 2.0, da / 2.0),
                19,
            ));
            vecs.push((Vector3::new(d, e, e), Vector3::new(dd, de, de), 20));
        } else {
            vecs.push((Vector3::new(0.0, 0.0, 0.0), Vector3::new(0.0, 0.0, 0.0), 21));
            vecs.push((
                Vector3::new(b, 0.0, 0.0) / -2.0,
                Vector3::new(db, 0.0, 0.0) / 2.0,
                22,
            ));
            vecs.push((Vector3::new(d, 0.0, 0.0), Vector3::new(dd, 0.0, 0.0), 23));
            if (((d + e + f).abs() * 2.0) - (a + b)).abs() < (((dd + de + df) * 2.0) + da + db) {
                vecs.push((
                    Vector3::new(d, a / -3.0, a / -3.0),
                    Vector3::new(dd, da / 3.0, da / 3.0),
                    24,
                ));
            }
            vecs.push((Vector3::new(d, e, e), Vector3::new(dd, de, de), 25));
        }

        return vecs;
    }

    /// Generate fourth set of lattice character DEF-vectors corresponding to no conditions on A, B, C
    fn get_fourth_set(
        type_i: bool,
        a: f32,
        da: f32,
        b: f32,
        db: f32,
        d: f32,
        dd: f32,
        e: f32,
        de: f32,
        f: f32,
        df: f32,
    ) -> Vec<(Vector3<f32>, Vector3<f32>, u8)> {
        let mut vecs = Vec::new();
        if type_i {
            vecs.push((
                Vector3::new(a / 4.0, a / 2.0, a / 2.0),
                Vector3::new(da / 4.0, da / 2.0, da / 2.0),
                26,
            ));
            vecs.push((
                Vector3::new(d, a / 2.0, a / 2.0),
                Vector3::new(dd, da / 2.0, da / 2.0),
                27,
            ));
            vecs.push((
                Vector3::new(d, a / 2.0, d * 2.0),
                Vector3::new(dd, da / 2.0, dd * 2.0),
                28,
            ));
            vecs.push((
                Vector3::new(d, d * 2.0, a / 2.0),
                Vector3::new(dd, dd * 2.0, da / 2.0),
                29,
            ));
            vecs.push((
                Vector3::new(b / 2.0, e, e * 2.0),
                Vector3::new(db / 2.0, de, de * 2.0),
                30,
            ));
            vecs.push((Vector3::new(d, e, f), Vector3::new(dd, de, df), 31));
        } else {
            vecs.push((Vector3::new(0.0, 0.0, 0.0), Vector3::new(0.0, 0.0, 0.0), 32));
            vecs.push((
                Vector3::new(b, 0.0, 0.0) / -2.0,
                Vector3::new(db, 0.0, 0.0) / 2.0,
                40,
            ));
            vecs.push((Vector3::new(d, 0.0, 0.0), Vector3::new(dd, 0.0, 0.0), 35));
            vecs.push((
                Vector3::new(0.0, a, 0.0) / -2.0,
                Vector3::new(0.0, da, 0.0) / 2.0,
                36,
            ));
            vecs.push((Vector3::new(0.0, e, 0.0), Vector3::new(0.0, de, 0.0), 33));
            vecs.push((
                Vector3::new(0.0, 0.0, a) / -2.0,
                Vector3::new(0.0, 0.0, da) / 2.0,
                38,
            ));
            vecs.push((Vector3::new(0.0, 0.0, f), Vector3::new(0.0, 0.0, df), 34));
            vecs.push((
                Vector3::new(b, a, 0.0) / -2.0,
                Vector3::new(db, da, 0.0) / 2.0,
                42,
            ));
            vecs.push((
                Vector3::new(b / -2.0, e, 0.0),
                Vector3::new(db / 2.0, de, 0.0),
                41,
            ));
            vecs.push((
                Vector3::new(d, a / -2.0, 0.0),
                Vector3::new(dd, da / 2.0, 0.0),
                37,
            ));
            vecs.push((
                Vector3::new(d, 0.0, a / -2.0),
                Vector3::new(dd, 0.0, da / 2.0),
                39,
            ));

            vecs.push((Vector3::new(d, e, f), Vector3::new(dd, de, df), 44));
        }

        return vecs;
    }
}<|MERGE_RESOLUTION|>--- conflicted
+++ resolved
@@ -21,11 +21,8 @@
         };
 
         let prim_structure = reducer.find_primitive_cell(structure);
-<<<<<<< HEAD
+        
         let mut reduced_structure = reducer.niggli_reduce(&prim_structure, &1e-5);
-=======
-        let del_prim_structure = reducer.delaunay_reduce(&prim_structure, false);
->>>>>>> fb133d5d
 
         let lattice_character = self.get_lattice_character(&reduced_structure);
 
@@ -94,14 +91,8 @@
         let b_vec = Vector3::from(reduced_structure.lattice.column(1));
         let c_vec = Vector3::from(reduced_structure.lattice.column(2));
 
-<<<<<<< HEAD
         let a = a_vec.magnitude_squared();
         let da = 2.0_f32.sqrt() * a_vec.magnitude() * self.dtol;
-=======
-        let prim_structure = reducer.find_primitive_cell(structure);
-        let del_prim_structure = reducer.delaunay_reduce(&prim_structure, false);
-        let mut conv_structure = self.get_standard_conventional_structure(&del_prim_structure);
->>>>>>> fb133d5d
 
         let b = b_vec.magnitude_squared();
         let db = 2.0_f32.sqrt() * b_vec.magnitude() * self.dtol;
